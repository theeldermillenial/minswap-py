--- conflicted
+++ resolved
@@ -1,4 +1 @@
-<<<<<<< HEAD
-`minswap-py` is a tool to interact with [Minswap]()
-=======
->>>>>>> 56be5173
+`minswap-py` is a tool to interact with [Minswap](https://minswap.org/)